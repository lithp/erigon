--- conflicted
+++ resolved
@@ -148,30 +148,7 @@
 		return nil, fmt.Errorf("%w, path: %s", err, opts.path)
 	}
 
-<<<<<<< HEAD
 	status := statusOK
-=======
-	if opts.flags&mdbx.Accede == 0 {
-		// 1/8 is good for transactions with a lot of modifications - to reduce invalidation size.
-		// But TG app now using Batch and etl.Collectors to avoid writing to DB frequently changing data.
-		// It means most of our writes are: APPEND or "single UPSERT per key during transaction"
-		/*
-			if err = env.SetOption(mdbx.OptSpillMinDenominator, 8); err != nil {
-				return nil, err
-			}
-			if err = env.SetOption(mdbx.OptTxnDpInitial, 4*1024); err != nil {
-				return nil, err
-			}
-			if err = env.SetOption(mdbx.OptDpReverseLimit, 4*1024); err != nil {
-				return nil, err
-			}
-			if err = env.SetOption(mdbx.OptTxnDpLimit, opts.dirtyListMaxPages); err != nil {
-				return nil, err
-			}
-		*/
-	}
-
->>>>>>> a0b7a119
 	db := &MdbxKV{
 		opts:    opts,
 		env:     env,
