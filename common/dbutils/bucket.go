package dbutils

import (
	"bytes"
	"sort"
	"strings"

	"github.com/ledgerwatch/turbo-geth/metrics"
)

// Buckets

// Dictionary:
// "Plain State" - state where keys arent' hashed. "CurrentState" - same, but keys are hashed. "PlainState" used for blocks execution. "CurrentState" used mostly for Merkle root calculation.
// "incarnation" - uint64 number - how much times given account was SelfDestruct'ed.

/*PlainStateBucket
Logical layout:
	Contains Accounts:
	  key - address (unhashed)
	  value - account encoded for storage
	Contains Storage:
	  key - address (unhashed) + incarnation + storage key (unhashed)
	  value - storage value(common.hash)

Physical layout:
	PlainStateBucket and HashedStorageBucket utilises DupSort feature of LMDB (store multiple values inside 1 key).
-------------------------------------------------------------
	   key              |            value
-------------------------------------------------------------
[acc_hash]              | [acc_value]
[acc_hash]+[inc]        | [storage1_hash]+[storage1_value]
						| [storage2_hash]+[storage2_value] // this value has no own key. it's 2nd value of [acc_hash]+[inc] key.
						| [storage3_hash]+[storage3_value]
						| ...
[acc_hash]+[old_inc]    | [storage1_hash]+[storage1_value]
						| ...
[acc2_hash]             | [acc2_value]
						...
*/
var PlainStateBucket = "PLAIN-CST2"
var PlainStateBucketOld1 = "PLAIN-CST"

var (
	//PlainContractCodeBucket -
	//key - address+incarnation
	//value - code hash
	PlainContractCodeBucket = "PLAIN-contractCode"

	// PlainAccountChangeSetBucket keeps changesets of accounts ("plain state")
	// key - encoded timestamp(block number)
	// value - encoded ChangeSet{k - address v - account(encoded).
	PlainAccountChangeSetBucket = "PLAIN-ACS"

	// PlainStorageChangeSetBucket keeps changesets of storage ("plain state")
	// key - encoded timestamp(block number)
	// value - encoded ChangeSet{k - plainCompositeKey(for storage) v - originalValue(common.Hash)}.
	PlainStorageChangeSetBucket = "PLAIN-SCS"

	//HashedAccountsBucket
	// key - address hash
	// value - account encoded for storage
	// Contains Storage:
	//key - address hash + incarnation + storage key hash
	//value - storage value(common.hash)
	HashedAccountsBucket   = "hashed_accounts"
	HashedStorageBucket    = "hashed_storage"
	CurrentStateBucketOld2 = "CST2"
	CurrentStateBucketOld1 = "CST"

	//key - address + shard_id_u64
	//value - roaring bitmap  - list of block where it changed
	AccountsHistoryBucket = "hAT"

	//key - address + storage_key + shard_id_u64
	//value - roaring bitmap - list of block where it changed
	StorageHistoryBucket = "hST"

	//key - contract code hash
	//value - contract code
	CodeBucket = "CODE"

	//key - addressHash+incarnation
	//value - code hash
	ContractCodeBucket = "contractCode"

	// IncarnationMapBucket for deleted accounts
	//key - address
	//value - incarnation of account when it was last deleted
	IncarnationMapBucket = "incarnationMap"
)

/*TrieOfAccountsBucket and TrieOfStorageBucket
hasState,groups - mark prefixes existing in hashed_account table
hasTree - mark prefixes existing in trie_account table (not related with branchNodes)
hasHash - mark prefixes which hashes are saved in current trie_account record (actually only hashes of branchNodes can be saved)
@see UnmarshalTrieNode
@see integrity.Trie

+-----------------------------------------------------------------------------------------------------+
| DB record: 0x0B, hasState: 0b1011, hasTree: 0b1001, hasHash: 0b1001, hashes: [x,x]                  |
+-----------------------------------------------------------------------------------------------------+
                |                                           |                               |
                v                                           |                               v
+---------------------------------------------+             |            +--------------------------------------+
| DB record: 0x0B00, hasState: 0b10001        |             |            | DB record: 0x0B03, hasState: 0b10010 |
| hasTree: 0, hasHash: 0b10000, hashes: [x]   |             |            | hasTree: 0, hasHash: 0, hashes: []   |
+---------------------------------------------+             |            +--------------------------------------+
        |                    |                              |                         |                  |
        v                    v                              v                         v                  v
+------------------+    +----------------------+     +---------------+        +---------------+  +---------------+
| Account:         |    | BranchNode: 0x0B0004 |     | Account:      |        | Account:      |  | Account:      |
| 0x0B0000...      |    | has no record in     |     | 0x0B01...     |        | 0x0B0301...   |  | 0x0B0304...   |
| in HashedAccount |    |     TrieAccount      |     |               |        |               |  |               |
+------------------+    +----------------------+     +---------------+        +---------------+  +---------------+
                           |                |
                           v                v
		           +---------------+  +---------------+
		           | Account:      |  | Account:      |
		           | 0x0B000400... |  | 0x0B000401... |
		           +---------------+  +---------------+
Invariants:
- hasTree is subset of hasState
- hasHash is subset of hasState
- first level in account_trie always exists if hasState>0
- TrieStorage record of account.root (length=40) must have +1 hash - it's account.root
- each record in TrieAccount table must have parent (may be not direct) and this parent must have correct bit in hasTree bitmap
- if hasState has bit - then HashedAccount table must have record according to this bit
- each TrieAccount record must cover some state (means hasState is always > 0)
- TrieAccount records with length=1 can satisfy (hasBranch==0&&hasHash==0) condition
- Other records in TrieAccount and TrieStorage must (hasTree!=0 || hasHash!=0)
*/
var TrieOfAccountsBucket = "trie_account"
var TrieOfStorageBucket = "trie_storage"
var IntermediateTrieHashBucketOld1 = "iTh"
var IntermediateTrieHashBucketOld2 = "iTh2"

var (
	// DatabaseInfoBucket is used to store information about data layout.
	DatabaseInfoBucket        = "DBINFO"
	SnapshotInfoBucket        = "SNINFO"
	BittorrentInfoBucket        = "BTINFO"
	HeadersSnapshotInfoBucket = "hSNINFO"
	BodiesSnapshotInfoBucket  = "bSNINFO"
	StateSnapshotInfoBucket   = "sSNINFO"

	// databaseVerisionKey tracks the current database version.
	DatabaseVerisionKey = "DatabaseVersion"

	// Data item prefixes (use single byte to avoid mixing data types, avoid `i`, used for indexes).
	HeaderPrefixOld    = "h" // block_num_u64 + hash -> header
	HeaderNumberBucket = "H" // headerNumberPrefix + hash -> num (uint64 big endian)

	HeaderCanonicalBucket = "canonical_headers" // block_num_u64 -> header hash
	HeadersBucket         = "headers"           // block_num_u64 + hash -> header (RLP)
	HeaderTDBucket        = "header_to_td"      // block_num_u64 + hash -> td (RLP)

	BlockBodyPrefix     = "b"      // block_num_u64 + hash -> block body
	EthTx               = "eth_tx" // tbl_sequence_u64 -> rlp(tx)
	BlockReceiptsPrefix = "r"      // block_num_u64 + hash -> block receipts
	Log                 = "log"    // block_num_u64 + hash -> block receipts

	// Stores bitmap indices - in which block numbers saw logs of given 'address' or 'topic'
	// [addr or topic] + [2 bytes inverted shard number] -> bitmap(blockN)
	// indices are sharded - because some bitmaps are >1Mb and when new incoming blocks process it
	//	 updates ~300 of bitmaps - by append small amount new values. It cause much big writes (LMDB does copy-on-write).
	//
	// if last existing shard size merge it with delta
	// if serialized size of delta > ShardLimit - break down to multiple shards
	// shard number - it's biggest value in bitmap
	LogTopicIndex   = "log_topic_index"
	LogAddressIndex = "log_address_index"

	// Indices for call traces - have the same format as LogTopicIndex and LogAddressIndex
	// Store bitmap indices - in which block number we saw calls from (CallFromIndex) or to (CallToIndex) some addresses
	CallFromIndex = "call_from_index"
	CallToIndex   = "call_to_index"

	TxLookupPrefix  = "l" // txLookupPrefix + hash -> transaction/receipt lookup metadata
	BloomBitsPrefix = "B" // bloomBitsPrefix + bit (uint16 big endian) + section (uint64 big endian) + hash -> bloom bits

	PreimagePrefix = "secure-key-"      // preimagePrefix + hash -> preimage
	ConfigPrefix   = "ethereum-config-" // config prefix for the db

	// Chain index prefixes (use `i` + single byte to avoid mixing data types).
	BloomBitsIndexPrefix = "iB" // BloomBitsIndexPrefix is the data table of a chain indexer to track its progress

	// Progress of sync stages: stageName -> stageData
	SyncStageProgress     = "SSP2"
	SyncStageProgressOld1 = "SSP"
	// Position to where to unwind sync stages: stageName -> stageData
	SyncStageUnwind     = "SSU2"
	SyncStageUnwindOld1 = "SSU"

	CliqueBucket = "clique-"

	// this bucket stored in separated database
	InodesBucket = "inodes"

	// Transaction senders - stored separately from the block bodies
	Senders = "txSenders"

	// fastTrieProgressKey tracks the number of trie entries imported during fast sync.
	FastTrieProgressKey = "TrieSync"
	// headBlockKey tracks the latest know full block's hash.
	HeadBlockKey = "LastBlock"
	// headFastBlockKey tracks the latest known incomplete block's hash during fast sync.
	HeadFastBlockKey = "LastFast"

	InvalidBlock    = "InvalidBlock"     // Inherited from go-ethereum, not used in turbo-geth yet
	UncleanShutdown = "unclean-shutdown" // Inherited from go-ethereum, not used in turbo-geth yet

	// migrationName -> serialized SyncStageProgress and SyncStageUnwind buckets
	// it stores stages progress to understand in which context was executed migration
	// in case of bug-report developer can ask content of this bucket
	Migrations = "migrations"

	Sequence = "sequence" // tbl_name -> seq_u64

)

// Keys
var (
	// last  block that was pruned
	// it's saved one in 5 minutes
	LastPrunedBlockKey = []byte("LastPrunedBlock")
	//StorageModeHistory - does node save history.
	StorageModeHistory = []byte("smHistory")
	//StorageModeReceipts - does node save receipts.
	StorageModeReceipts = []byte("smReceipts")
	//StorageModeTxIndex - does node save transactions index.
	StorageModeTxIndex = []byte("smTxIndex")
	//StorageModeCallTraces - does not build index of call traces
	StorageModeCallTraces = []byte("smCallTraces")

	HeadHeaderKey = "LastHeader"

	SnapshotHeadersHeadNumber = "SnapshotLastHeaderNumber"
	SnapshotHeadersHeadHash   = "SnapshotLastHeaderHash"
	SnapshotBodyHeadNumber    = "SnapshotLastBodyNumber"
	SnapshotBodyHeadHash      = "SnapshotLastBodyHash"
	BittorrentPeerID 		 = "peerID"
)

// Metrics
var (
	PreimageCounter    = metrics.NewRegisteredCounter("db/preimage/total", nil)
	PreimageHitCounter = metrics.NewRegisteredCounter("db/preimage/hits", nil)
)

// Buckets - list of all buckets. App will panic if some bucket is not in this list.
// This list will be sorted in `init` method.
// BucketsConfigs - can be used to find index in sorted version of Buckets list by name
var Buckets = []string{
	CurrentStateBucketOld2,
	AccountsHistoryBucket,
	StorageHistoryBucket,
	CodeBucket,
	ContractCodeBucket,
	DatabaseVerisionKey,
	HeaderNumberBucket,
	BlockBodyPrefix,
	BlockReceiptsPrefix,
	TxLookupPrefix,
	BloomBitsPrefix,
	PreimagePrefix,
	ConfigPrefix,
	BloomBitsIndexPrefix,
	DatabaseInfoBucket,
	IncarnationMapBucket,
	CliqueBucket,
	SyncStageProgress,
	SyncStageUnwind,
	PlainStateBucket,
	PlainContractCodeBucket,
	PlainAccountChangeSetBucket,
	PlainStorageChangeSetBucket,
	Senders,
	FastTrieProgressKey,
	HeadBlockKey,
	HeadFastBlockKey,
	HeadHeaderKey,
	Migrations,
	LogTopicIndex,
	LogAddressIndex,
	SnapshotInfoBucket,
	HeadersSnapshotInfoBucket,
	BodiesSnapshotInfoBucket,
	StateSnapshotInfoBucket,
	CallFromIndex,
	CallToIndex,
	Log,
	Sequence,
	EthTx,
	TrieOfAccountsBucket,
	TrieOfStorageBucket,
	HashedAccountsBucket,
	HashedStorageBucket,
	IntermediateTrieHashBucketOld2,
<<<<<<< HEAD
	BittorrentInfoBucket,
=======

	HeaderCanonicalBucket,
	HeadersBucket,
	HeaderTDBucket,
>>>>>>> 91e4126c
}

// DeprecatedBuckets - list of buckets which can be programmatically deleted - for example after migration
var DeprecatedBuckets = []string{
	SyncStageProgressOld1,
	SyncStageUnwindOld1,
	CurrentStateBucketOld1,
	PlainStateBucketOld1,
	IntermediateTrieHashBucketOld1,
	HeaderPrefixOld,
}

type CustomComparator string

const (
	DefaultCmp     CustomComparator = ""
	DupCmpSuffix32 CustomComparator = "dup_cmp_suffix32"
)

type CmpFunc func(k1, k2, v1, v2 []byte) int

func DefaultCmpFunc(k1, k2, v1, v2 []byte) int { return bytes.Compare(k1, k2) }
func DefaultDupCmpFunc(k1, k2, v1, v2 []byte) int {
	cmp := bytes.Compare(k1, k2)
	if cmp == 0 {
		cmp = bytes.Compare(v1, v2)
	}
	return cmp
}

type BucketsCfg map[string]BucketConfigItem
type Bucket string

type DBI uint
type BucketFlags uint

const (
	Default    BucketFlags = 0x00
	ReverseKey BucketFlags = 0x02
	DupSort    BucketFlags = 0x04
	IntegerKey BucketFlags = 0x08
	IntegerDup BucketFlags = 0x20
	ReverseDup BucketFlags = 0x40
)

type BucketConfigItem struct {
	Flags BucketFlags
	// AutoDupSortKeysConversion - enables some keys transformation - to change db layout without changing app code.
	// Use it wisely - it helps to do experiments with DB format faster, but better reduce amount of Magic in app.
	// If good DB format found, push app code to accept this format and then disable this property.
	AutoDupSortKeysConversion bool
	IsDeprecated              bool
	DBI                       DBI
	// DupFromLen - if user provide key of this length, then next transformation applied:
	// v = append(k[DupToLen:], v...)
	// k = k[:DupToLen]
	// And opposite at retrieval
	// Works only if AutoDupSortKeysConversion enabled
	DupFromLen          int
	DupToLen            int
	CustomComparator    CustomComparator
	CustomDupComparator CustomComparator
}

var BucketsConfigs = BucketsCfg{
	CurrentStateBucketOld2: {
		Flags:                     DupSort,
		AutoDupSortKeysConversion: true,
		DupFromLen:                72,
		DupToLen:                  40,
	},
	HashedStorageBucket: {
		Flags:                     DupSort,
		AutoDupSortKeysConversion: true,
		DupFromLen:                72,
		DupToLen:                  40,
	},
	PlainAccountChangeSetBucket: {
		Flags: DupSort,
	},
	PlainStorageChangeSetBucket: {
		Flags: DupSort,
	},
	PlainStateBucket: {
		Flags:                     DupSort,
		AutoDupSortKeysConversion: true,
		DupFromLen:                60,
		DupToLen:                  28,
	},
	IntermediateTrieHashBucketOld2: {
		Flags:               DupSort,
		CustomDupComparator: DupCmpSuffix32,
	},
	InvalidBlock: {},
}

func sortBuckets() {
	sort.SliceStable(Buckets, func(i, j int) bool {
		return strings.Compare(Buckets[i], Buckets[j]) < 0
	})
}

func DefaultBuckets() BucketsCfg {
	return BucketsConfigs
}

func UpdateBucketsList(newBucketCfg BucketsCfg) {
	newBuckets := make([]string, 0)
	for k, v := range newBucketCfg {
		if !v.IsDeprecated {
			newBuckets = append(newBuckets, k)
		}
	}
	Buckets = newBuckets
	BucketsConfigs = newBucketCfg

	reinit()
}

func init() {
	reinit()
}

func reinit() {
	sortBuckets()

	for _, name := range Buckets {
		_, ok := BucketsConfigs[name]
		if !ok {
			BucketsConfigs[name] = BucketConfigItem{}
		}
	}

	for _, name := range DeprecatedBuckets {
		_, ok := BucketsConfigs[name]
		if !ok {
			BucketsConfigs[name] = BucketConfigItem{}
		}
		tmp := BucketsConfigs[name]
		tmp.IsDeprecated = true
		BucketsConfigs[name] = tmp
	}
}<|MERGE_RESOLUTION|>--- conflicted
+++ resolved
@@ -297,14 +297,10 @@
 	HashedAccountsBucket,
 	HashedStorageBucket,
 	IntermediateTrieHashBucketOld2,
-<<<<<<< HEAD
 	BittorrentInfoBucket,
-=======
-
 	HeaderCanonicalBucket,
 	HeadersBucket,
 	HeaderTDBucket,
->>>>>>> 91e4126c
 }
 
 // DeprecatedBuckets - list of buckets which can be programmatically deleted - for example after migration
