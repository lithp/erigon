--- conflicted
+++ resolved
@@ -167,14 +167,8 @@
 
 	storageMode ethdb.StorageMode
 	tmpdir      string
-<<<<<<< HEAD
-	cacheSize   int
-	batchSize   int
-	snapshotBlock uint64
-=======
 	cacheSize   datasize.ByteSize
 	batchSize   datasize.ByteSize
->>>>>>> 175828aa
 
 	headersState    *stagedsync.StageState
 	headersUnwinder stagedsync.Unwinder
@@ -297,9 +291,6 @@
 	d.cacheSize = cacheSize
 	d.batchSize = batchSize
 }
-func (d *Downloader) SetSnapshotBlock(blockNum uint64) {
-	d.snapshotBlock = blockNum
-}
 
 func (d *Downloader) SetChainConfig(chainConfig *params.ChainConfig) {
 	d.chainConfig = chainConfig
@@ -494,11 +485,11 @@
 	}
 	mode := d.getMode()
 
-	log.Info("Synchronising with the network", "peer", p.id, "eth", p.version, "head", hash, "blockNumber", blockNumber, "mode", mode)
+	log.Debug("Synchronising with the network", "peer", p.id, "eth", p.version, "head", hash, "blockNumber", blockNumber, "mode", mode)
 	defer func(start time.Time) {
 		log.Debug("Synchronisation terminated", "elapsed", common.PrettyDuration(time.Since(start)))
 	}(time.Now())
-	log.Info("Block number", "bn", blockNumber)
+
 	// Look up the sync boundaries: the common ancestor and the target block
 	height, err := d.fetchHeight(p)
 	if err != nil {
@@ -509,9 +500,6 @@
 	if err != nil {
 		return err
 	}
-
-	log.Info("Block number", "bn", blockNumber, "origin", origin)
-
 
 	syncStatsChainHeight := d.GetSyncStatsChainHeight()
 	d.syncStatsLock.Lock()
@@ -859,50 +847,7 @@
 	default:
 		localHeight = d.lightchain.CurrentHeader().Number.Uint64()
 	}
-	p.log.Info("Looking for common ancestor", "local", localHeight, "remote", remoteHeight)
-	//if d.snapshotBlock > 0 {
-	//	head:=rawdb.ReadHeaderByNumber(d.stateDB, localHeight)
-	//	go p.peer.RequestHeadersByNumber(d.snapshotBlock, 1, 0, false)
-	//	ttl := d.requestTTL()
-	//	timeout := time.After(ttl)
-	//	run:=true
-	//	for run {
-	//		select {
-	//		case <-d.cancelCh:
-	//			return 0, errCanceled
-	//
-	//		case packet := <-d.headerCh:
-	//			// Discard anything not from the origin peer
-	//			if packet.PeerId() != p.id {
-	//				log.Debug("Received headers from incorrect peer", "peer", packet.PeerId())
-	//				break
-	//			}
-	//			// Make sure the peer actually gave something valid
-	//			headers := packet.(*headerPack).headers
-	//			if len(headers) == 0 {
-	//				p.log.Warn("Empty head header set")
-	//				return 0, errEmptyHeaderSet
-	//			}
-	//			for i:=range headers {
-	//				fmt.Println("received headers", headers[i].Number.Uint64(), headers[i].Hash().String())
-	//			}
-	//			fmt.Println(headers[0].Number.Uint64(), localHeight)
-	//			fmt.Println("receiver",headers[0].Hash() == head.Hash(),headers[0].Hash().String(), head.Hash().String())
-	//			if headers[0].Number.Uint64() == localHeight && headers[0].Hash() == head.Hash() {
-	//				p.log.Info("Remote has snapshot block", "number", localHeight, "hash", head.Hash())
-	//				if localHeight==d.snapshotBlock {
-	//					p.log.Info("Found common ancestor", "number", localHeight, "hash", head.Hash())
-	//					return localHeight, nil
-	//				}
-	//				run=false
-	//			}
-	//
-	//		case <-timeout:
-	//			p.log.Debug("Waiting for head header timed out", "elapsed", ttl)
-	//			return 0, errTimeout
-	//		}
-	//	}
-	//}
+	p.log.Debug("Looking for common ancestor", "local", localHeight, "remote", remoteHeight)
 
 	maxForkAncestry := fullMaxForkAncestry
 	if d.getMode() == LightSync {
@@ -935,7 +880,7 @@
 
 	from, count, skip, max := calculateRequestSpan(remoteHeight, localHeight)
 
-	p.log.Info("Span searching for common ancestor", "count", count, "from", from, "skip", skip)
+	p.log.Trace("Span searching for common ancestor", "count", count, "from", from, "skip", skip)
 	go p.peer.RequestHeadersByNumber(uint64(from), count, skip, false)
 
 	// Wait for the remote response to the head fetch
@@ -979,7 +924,7 @@
 				// Otherwise check if we already know the header or not
 				h := headers[i].Hash()
 				n := headers[i].Number.Uint64()
-				fmt.Println("check", h.String(), n)
+
 				var known bool
 				switch mode {
 				case FullSync:
@@ -1020,9 +965,6 @@
 	if floor > 0 {
 		start = uint64(floor)
 	}
-	if start < d.snapshotBlock {
-		start = d.snapshotBlock
-	}
 	p.log.Trace("Binary searching for common ancestor", "start", start, "end", end)
 
 	for start+1 < end {
@@ -1043,7 +985,7 @@
 			case packet := <-d.headerCh:
 				// Discard anything not from the origin peer
 				if packet.PeerId() != p.id {
-					log.Info("Received headers from incorrect peer", "peer", packet.PeerId())
+					log.Debug("Received headers from incorrect peer", "peer", packet.PeerId())
 					break
 				}
 				// Make sure the peer actually gave something valid
@@ -1070,7 +1012,6 @@
 					known = d.lightchain.HasHeader(h, n)
 				}
 				if !known {
-					log.Warn("Known=false")
 					end = check
 					break
 				}
@@ -1089,7 +1030,7 @@
 				hash = h
 
 			case <-timeout:
-				p.log.Info("Waiting for search header timed out", "elapsed", ttl)
+				p.log.Debug("Waiting for search header timed out", "elapsed", ttl)
 				return 0, errTimeout
 
 			case <-d.bodyCh:
@@ -1103,7 +1044,7 @@
 		p.log.Warn("Ancestor below allowance", "number", start, "hash", hash, "allowance", floor)
 		return 0, errInvalidAncestor
 	}
-	p.log.Info("Found common ancestor", "number", start, "hash", hash)
+	p.log.Debug("Found common ancestor", "number", start, "hash", hash)
 	return start, nil
 }
 
@@ -1248,14 +1189,9 @@
 
 			// If we received a skeleton batch, resolve internals concurrently
 			if skeleton {
-				s:=""
-				for i:=range headers {
-					s+= headers[i].Number.String() + " "
-				}
-				fmt.Println(s)
 				filled, proced, err := d.fillHeaderSkeleton(from, headers)
 				if err != nil {
-					p.log.Info("Skeleton chain invalid", "err", err)
+					p.log.Debug("Skeleton chain invalid", "err", err)
 					return fmt.Errorf("%w: %v", errInvalidChain, err)
 				}
 				headers = filled[proced:]
@@ -1386,7 +1322,7 @@
 		d.queue.PendingHeaders, d.queue.InFlightHeaders, reserve,
 		nil, fetch, d.queue.CancelHeaders, capacity, d.peers.HeaderIdlePeers, setIdle, "headers")
 
-	log.Info("Skeleton fill terminated", "err", err)
+	log.Debug("Skeleton fill terminated", "err", err)
 
 	filled, proced := d.queue.RetrieveHeaders()
 	return filled, proced, err
@@ -1643,7 +1579,7 @@
 // keeps processing and scheduling them into the header chain and downloader's
 // queue until the stream ends or a failure occurs.
 func (d *Downloader) processHeaders(origin uint64, pivot uint64, blockNumber uint64) error {
-	log.Info("processHeaders", "origin", origin, "bn", blockNumber)
+	log.Debug("processHeaders", "origin", origin, "bn", blockNumber)
 	// Keep a count of uncertain headers to roll back
 	var (
 		rollback    uint64 // Zero means no rollback (fine as you can't unroll the genesis)
@@ -1912,7 +1848,6 @@
 			// of the blocks delivered from the downloader, and the indexing will be off.
 			log.Debug("Downloaded item processing failed on sidechain import", "index", index, "err", err)
 		}
-		log.Info("importBlockResults err")
 		return 0, fmt.Errorf("%w: %v", errInvalidChain, err)
 	}
 	if d.getMode() == StagedSync && index > 0 && d.bodiesState != nil {
