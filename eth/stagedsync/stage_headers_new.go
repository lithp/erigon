package stagedsync

import (
	"context"
	"fmt"
	"runtime"
	"time"

	"github.com/c2h5oh/datasize"
	"github.com/ledgerwatch/turbo-geth/common"
	"github.com/ledgerwatch/turbo-geth/core/rawdb"
	"github.com/ledgerwatch/turbo-geth/core/types"
	"github.com/ledgerwatch/turbo-geth/eth/stagedsync/stages"
	"github.com/ledgerwatch/turbo-geth/ethdb"
	"github.com/ledgerwatch/turbo-geth/log"
	"github.com/ledgerwatch/turbo-geth/params"
	"github.com/ledgerwatch/turbo-geth/turbo/stages/headerdownload"
)

// HeadersForward progresses Headers stage in the forward direction
func HeadersForward(
	s *StageState,
	u Unwinder,
	ctx context.Context,
	db ethdb.Database,
	hd *headerdownload.HeaderDownload,
	chainConfig *params.ChainConfig,
	headerReqSend func(context.Context, *headerdownload.HeaderRequest) []byte,
	initialCycle bool,
	wakeUpChan chan struct{},
<<<<<<< HEAD
=======
	batchSize datasize.ByteSize,
>>>>>>> bedf092c
) error {
	var headerProgress uint64
	var err error
	var tx ethdb.DbWithPendingMutations
	var useExternalTx bool
	if hasTx, ok := db.(ethdb.HasTx); ok && hasTx.Tx() != nil {
		tx = db.(ethdb.DbWithPendingMutations)
		useExternalTx = true
	} else {
		tx, err = db.Begin(context.Background(), ethdb.RW)
		if err != nil {
			return err
		}
		defer tx.Rollback()
	}
	headerProgress, err = stages.GetStageProgress(tx, stages.Headers)
	if err != nil {
		return err
	}
	logPrefix := s.LogPrefix()
	// Check if this is called straight after the unwinds, which means we need to create new canonical markings
	hash, err1 := rawdb.ReadCanonicalHash(tx, headerProgress)
	if err1 != nil {
		return err1
	}
	headHash := rawdb.ReadHeadHeaderHash(tx)
	if hash == (common.Hash{}) {
		if err = fixCanonicalChain(logPrefix, headerProgress, headHash, tx); err != nil {
			return err
		}
		if !useExternalTx {
			if err = tx.Commit(); err != nil {
				return err
			}
		}
		s.Done()
		return nil
	}

	log.Info(fmt.Sprintf("[%s] Processing headers...", logPrefix), "from", headerProgress)
	batch := tx.NewBatch()
	defer batch.Rollback()
	logEvery := time.NewTicker(logInterval)
	defer logEvery.Stop()

	localTd, err1 := rawdb.ReadTd(tx, headHash, headerProgress)
	if err1 != nil {
		return err1
	}
	headerInserter := headerdownload.NewHeaderInserter(logPrefix, batch, localTd, headerProgress)
	hd.SetHeaderReader(&chainReader{config: chainConfig, batch: batch})

	var req *headerdownload.HeaderRequest
	var peer []byte
	stopped := false
	timer := time.NewTimer(1 * time.Second) // Check periodically even in the abseence of incoming messages
	prevProgress := headerProgress
	for !stopped {
		currentTime := uint64(time.Now().Unix())
		req = hd.RequestMoreHeaders(currentTime)
		if req != nil {
			peer = headerReqSend(ctx, req)
			if peer != nil {
				hd.SentRequest(req, currentTime, 5 /* timeout */)
				//log.Info("Sent request", "height", req.Number)
			}
		}
		maxRequests := 64 // Limit number of requests sent per round to let some headers to be inserted into the database
		for req != nil && peer != nil && maxRequests > 0 {
			req = hd.RequestMoreHeaders(currentTime)
			if req != nil {
				peer = headerReqSend(ctx, req)
				if peer != nil {
					hd.SentRequest(req, currentTime, 5 /*timeout */)
					//log.Info("Sent request", "height", req.Number)
				}
			}
			maxRequests--
		}
		// Send skeleton request if required
		req = hd.RequestSkeleton()
		if req != nil {
			peer = headerReqSend(ctx, req)
		}
		// Load headers into the database
		if err = hd.InsertHeaders(headerInserter.FeedHeader); err != nil {
			return err
		}
		if batch.BatchSize() >= int(batchSize) {
			if err = batch.CommitAndBegin(context.Background()); err != nil {
				return err
			}
			if !useExternalTx {
				if err = tx.CommitAndBegin(context.Background()); err != nil {
					return err
				}
			}
		}
		timer.Stop()
		if !initialCycle && headerInserter.AnythingDone() {
			// if this is not an initial cycle, we need to react quickly when new headers are coming in
			break
		}
		timer = time.NewTimer(1 * time.Second)
		select {
		case <-ctx.Done():
			stopped = true
		case <-logEvery.C:
			progress := hd.Progress()
			logProgressHeaders(logPrefix, prevProgress, progress, batch)
			prevProgress = progress
		case <-timer.C:
			log.Debug("RequestQueueTime (header) ticked")
		case <-wakeUpChan:
			log.Debug("headerLoop woken up by the incoming request")
		}
		if initialCycle && hd.InSync() {
			fmt.Printf("Top seen height: %d\n", hd.TopSeenHeight())
			break
		}
	}
	if err := s.Update(tx, headerInserter.GetHighest()); err != nil {
		return err
	}
	if headerInserter.UnwindPoint() < headerProgress {
		if err := u.UnwindTo(headerInserter.UnwindPoint(), batch); err != nil {
			return fmt.Errorf("%s: failed to unwind to %d: %w", logPrefix, headerInserter.UnwindPoint(), err)
		}
	} else {
		if err := fixCanonicalChain(logPrefix, headerInserter.GetHighest(), headerInserter.GetHighestHash(), batch); err != nil {
			return fmt.Errorf("%s: failed to fix canonical chain: %w", logPrefix, err)
		}
		if !stopped {
<<<<<<< HEAD
			// Do not switch to the next stage if the headers stage was interrupted
=======
>>>>>>> bedf092c
			s.Done()
		}
	}
	if err := batch.Commit(); err != nil {
		return fmt.Errorf("%s: failed to write batch commit: %v", logPrefix, err)
	}
	if !useExternalTx {
		if err := tx.Commit(); err != nil {
			return err
		}
	}
	log.Info("Processed", "highest", headerInserter.GetHighest())
<<<<<<< HEAD
=======
	if stopped {
		return fmt.Errorf("interrupted")
	}
>>>>>>> bedf092c
	return nil
}

func fixCanonicalChain(logPrefix string, height uint64, hash common.Hash, tx ethdb.DbWithPendingMutations) error {
<<<<<<< HEAD
=======
	if height == 0 {
		return nil
	}
>>>>>>> bedf092c
	ancestorHash := hash
	ancestorHeight := height
	var ch common.Hash
	var err error
	for ch, err = rawdb.ReadCanonicalHash(tx, ancestorHeight); err == nil && ch != ancestorHash; ch, err = rawdb.ReadCanonicalHash(tx, ancestorHeight) {
		if err = rawdb.WriteCanonicalHash(tx, ancestorHash, ancestorHeight); err != nil {
			return fmt.Errorf("[%s] marking canonical header %d %x: %w", logPrefix, ancestorHeight, ancestorHash, err)
		}
		ancestor := rawdb.ReadHeader(tx, ancestorHash, ancestorHeight)
		if ancestor == nil {
			fmt.Printf("ancestor nil for %d %x\n", ancestorHeight, ancestorHash)
		}
		ancestorHash = ancestor.ParentHash
		ancestorHeight--
	}
	if err != nil {
		return fmt.Errorf("[%s] reading canonical hash for %d: %w", logPrefix, ancestorHeight, err)
	}
	return nil
}

func HeadersUnwind(u *UnwindState, s *StageState, db ethdb.Database) error {
	var err error
	var tx ethdb.DbWithPendingMutations
	var useExternalTx bool
	if hasTx, ok := db.(ethdb.HasTx); ok && hasTx.Tx() != nil {
		tx = db.(ethdb.DbWithPendingMutations)
		useExternalTx = true
	} else {
		tx, err = db.Begin(context.Background(), ethdb.RW)
		if err != nil {
			return err
		}
		defer tx.Rollback()
	}
	// Delete canonical hashes that are being unwound
	var headerProgress uint64
	headerProgress, err = stages.GetStageProgress(db, stages.Headers)
	if err != nil {
		return err
	}
	for blockHeight := headerProgress; blockHeight > u.UnwindPoint; blockHeight-- {
		if err = rawdb.DeleteCanonicalHash(tx, blockHeight); err != nil {
			return err
		}
	}
	if err = u.Skip(tx); err != nil {
		return err
	}
	if !useExternalTx {
		if err := tx.Commit(); err != nil {
			return err
		}
	}
	return nil
}

func logProgressHeaders(logPrefix string, prev, now uint64, batch ethdb.DbWithPendingMutations) uint64 {
	speed := float64(now-prev) / float64(logInterval/time.Second)
	var m runtime.MemStats
	runtime.ReadMemStats(&m)
	log.Info(fmt.Sprintf("[%s] Wrote block headers", logPrefix),
		"number", now,
		"blk/second", speed,
		"batch", common.StorageSize(batch.BatchSize()),
		"alloc", common.StorageSize(m.Alloc),
		"sys", common.StorageSize(m.Sys),
		"numGC", int(m.NumGC))

	return now
}

type chainReader struct {
	config *params.ChainConfig
	batch  ethdb.DbWithPendingMutations
}

func (cr chainReader) Config() *params.ChainConfig  { return cr.config }
func (cr chainReader) CurrentHeader() *types.Header { panic("") }
func (cr chainReader) GetHeader(hash common.Hash, number uint64) *types.Header {
	return rawdb.ReadHeader(cr.batch, hash, number)
}
func (cr chainReader) GetHeaderByNumber(number uint64) *types.Header {
	return rawdb.ReadHeaderByNumber(cr.batch, number)
}
func (cr chainReader) GetHeaderByHash(hash common.Hash) *types.Header { panic("") }<|MERGE_RESOLUTION|>--- conflicted
+++ resolved
@@ -28,10 +28,7 @@
 	headerReqSend func(context.Context, *headerdownload.HeaderRequest) []byte,
 	initialCycle bool,
 	wakeUpChan chan struct{},
-<<<<<<< HEAD
-=======
 	batchSize datasize.ByteSize,
->>>>>>> bedf092c
 ) error {
 	var headerProgress uint64
 	var err error
@@ -165,10 +162,6 @@
 			return fmt.Errorf("%s: failed to fix canonical chain: %w", logPrefix, err)
 		}
 		if !stopped {
-<<<<<<< HEAD
-			// Do not switch to the next stage if the headers stage was interrupted
-=======
->>>>>>> bedf092c
 			s.Done()
 		}
 	}
@@ -181,22 +174,16 @@
 		}
 	}
 	log.Info("Processed", "highest", headerInserter.GetHighest())
-<<<<<<< HEAD
-=======
 	if stopped {
 		return fmt.Errorf("interrupted")
 	}
->>>>>>> bedf092c
 	return nil
 }
 
 func fixCanonicalChain(logPrefix string, height uint64, hash common.Hash, tx ethdb.DbWithPendingMutations) error {
-<<<<<<< HEAD
-=======
 	if height == 0 {
 		return nil
 	}
->>>>>>> bedf092c
 	ancestorHash := hash
 	ancestorHeight := height
 	var ch common.Hash
