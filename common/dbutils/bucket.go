package dbutils

import (
	"bytes"
	"sort"
	"strings"

	"github.com/ledgerwatch/turbo-geth/metrics"
)

// Buckets
var (
	// "Plain State" - state where keys arent' hashed. "CurrentState" - same, but keys are hashed. "PlainState" used for blocks execution. "CurrentState" used mostly for Merkle root calculation.
	// "incarnation" - uint64 number - how much times given account was SelfDestruct'ed.

	/*
		Logical layout:
			Contains Accounts:
			  key - address (unhashed)
			  value - account encoded for storage
			Contains Storage:
			  key - address (unhashed) + incarnation + storage key (unhashed)
			  value - storage value(common.hash)

		Physical layout:
			PlainStateBucket and HashedStorageBucket utilises DupSort feature of LMDB (store multiple values inside 1 key).
		-------------------------------------------------------------
			   key              |            value
		-------------------------------------------------------------
		[acc_hash]              | [acc_value]
		[acc_hash]+[inc]        | [storage1_hash]+[storage1_value]
								| [storage2_hash]+[storage2_value] // this value has no own key. it's 2nd value of [acc_hash]+[inc] key.
								| [storage3_hash]+[storage3_value]
								| ...
		[acc_hash]+[old_inc]    | [storage1_hash]+[storage1_value]
								| ...
		[acc2_hash]             | [acc2_value]
								...
	*/
	PlainStateBucket     = "PLAIN-CST2"
	PlainStateBucketOld1 = "PLAIN-CST"

	// "Plain State"
	//key - address+incarnation
	//value - code hash
	PlainContractCodeBucket = "PLAIN-contractCode"

	// PlainAccountChangeSetBucket keeps changesets of accounts ("plain state")
	// key - encoded timestamp(block number)
	// value - encoded ChangeSet{k - address v - account(encoded).
	PlainAccountChangeSetBucket = "PLAIN-ACS"

	// PlainStorageChangeSetBucket keeps changesets of storage ("plain state")
	// key - encoded timestamp(block number)
	// value - encoded ChangeSet{k - plainCompositeKey(for storage) v - originalValue(common.Hash)}.
	PlainStorageChangeSetBucket = "PLAIN-SCS"

	// Contains Accounts:
	// key - address hash
	// value - account encoded for storage
	// Contains Storage:
	//key - address hash + incarnation + storage key hash
	//value - storage value(common.hash)
	CurrentStateBucketOld2 = "CST2"
	CurrentStateBucketOld1 = "CST"
	HashedAccountsBucket   = "hashed_accounts"
	HashedStorageBucket    = "hashed_storage"

	//key - address + shard_id_u64
	//value - roaring bitmap  - list of block where it changed
	AccountsHistoryBucket = "hAT"

	//key - address + storage_key + shard_id_u64
	//value - roaring bitmap - list of block where it changed
	StorageHistoryBucket = "hST"

	//key - contract code hash
	//value - contract code
	CodeBucket = "CODE"

	//key - addressHash+incarnation
	//value - code hash
	ContractCodeBucket = "contractCode"

	// IncarnationMapBucket for deleted accounts
	//key - address
	//value - incarnation of account when it was last deleted
	IncarnationMapBucket = "incarnationMap"

	/*
		TrieOfAccountsBucket and TrieOfStorageBucket
		hasState,groups - mark prefixes existing in hashed_account table
		hasBranch - mark prefixes existing in trie_account table (not related with branchNodes)
		hasHash - mark prefixes which hashes are saved in current trie_account record (actually only hashes of branchNodes can be saved)
		@see UnmarshalTrieNode
		@see integrity.Trie

		+-----------------------------------------------------------------------------------------------------+
		| DB record: 0x0B, hasState: 0b1011, hasBranch: 0b1001, hasHash: 0b1001, hashes: [x,x]                |
		+-----------------------------------------------------------------------------------------------------+
		                |                                         |                                |
		                v                                         |                                v
		+---------------------------------------------+           |             +--------------------------------------+
		| DB record: 0x0B00, hasState: 0b10001        |           |             | DB record: 0x0B03, hasState: 0b10010 |
		| hasBranch: 0, hasHash: 0b10000, hashes: [x] |           |             | hasBranch: 0, hasHash: 0, hashes: [] |
		+---------------------------------------------+           |             +--------------------------------------+
		        |               |                                 |                        |                  |
		        v               v                                 v                        v                  v
		+--------------+  +---------------------+          +---------------+        +---------------+  +---------------+
		| Account:     |  | BranchNode: 0x0B0004|          | Account:      |        | Account:      |  | Account:      |
		| 0x0B0000...  |  | has no record in DB |          | 0x0B01...     |        | 0x0B0301...   |  | 0x050304...   |
		+--------------+  +---------------------+          +---------------+        +---------------+  +---------------+
		                      |           |
		                      v           v
		           +---------------+  +---------------+
		           | Account:      |  | Account:      |
		           | 0x0B000400... |  | 0x0B000401... |
		           +---------------+  +---------------+
	*/
	TrieOfAccountsBucket           = "trie_account"
	TrieOfStorageBucket            = "trie_storage"
	IntermediateTrieHashBucketOld1 = "iTh"
	IntermediateTrieHashBucketOld2 = "iTh2"

	// DatabaseInfoBucket is used to store information about data layout.
	DatabaseInfoBucket        = "DBINFO"
	SnapshotInfoBucket        = "SNINFO"
	BittorrentInfoBucket        = "BTINFO"
	HeadersSnapshotInfoBucket = "hSNINFO"
	BodiesSnapshotInfoBucket  = "bSNINFO"
	StateSnapshotInfoBucket   = "sSNINFO"

	// databaseVerisionKey tracks the current database version.
	DatabaseVerisionKey = "DatabaseVersion"

	// Data item prefixes (use single byte to avoid mixing data types, avoid `i`, used for indexes).
	HeaderPrefix       = "h"         // block_num_u64 + hash -> header
	HeaderTDSuffix     = []byte("t") // block_num_u64 + hash + headerTDSuffix -> td
	HeaderHashSuffix   = []byte("n") // block_num_u64 + headerHashSuffix -> hash
	HeaderNumberPrefix = "H"         // headerNumberPrefix + hash -> num (uint64 big endian)

	BlockBodyPrefix     = "b"      // block_num_u64 + hash -> block body
	EthTx               = "eth_tx" // tbl_sequence_u64 -> rlp(tx)
	BlockReceiptsPrefix = "r"      // block_num_u64 + hash -> block receipts
	Log                 = "log"    // block_num_u64 + hash -> block receipts

	// Stores bitmap indices - in which block numbers saw logs of given 'address' or 'topic'
	// [addr or topic] + [2 bytes inverted shard number] -> bitmap(blockN)
	// indices are sharded - because some bitmaps are >1Mb and when new incoming blocks process it
	//	 updates ~300 of bitmaps - by append small amount new values. It cause much big writes (LMDB does copy-on-write).
	//
	// if last existing shard size merge it with delta
	// if serialized size of delta > ShardLimit - break down to multiple shards
	// shard number - it's biggest value in bitmap
	LogTopicIndex   = "log_topic_index"
	LogAddressIndex = "log_address_index"

	// Indices for call traces - have the same format as LogTopicIndex and LogAddressIndex
	// Store bitmap indices - in which block number we saw calls from (CallFromIndex) or to (CallToIndex) some addresses
	CallFromIndex = "call_from_index"
	CallToIndex   = "call_to_index"

	TxLookupPrefix  = "l" // txLookupPrefix + hash -> transaction/receipt lookup metadata
	BloomBitsPrefix = "B" // bloomBitsPrefix + bit (uint16 big endian) + section (uint64 big endian) + hash -> bloom bits

	PreimagePrefix = "secure-key-"      // preimagePrefix + hash -> preimage
	ConfigPrefix   = "ethereum-config-" // config prefix for the db

	// Chain index prefixes (use `i` + single byte to avoid mixing data types).
	BloomBitsIndexPrefix = "iB" // BloomBitsIndexPrefix is the data table of a chain indexer to track its progress

	// Progress of sync stages: stageName -> stageData
	SyncStageProgress     = "SSP2"
	SyncStageProgressOld1 = "SSP"
	// Position to where to unwind sync stages: stageName -> stageData
	SyncStageUnwind     = "SSU2"
	SyncStageUnwindOld1 = "SSU"

	CliqueBucket = "clique-"

	// this bucket stored in separated database
	InodesBucket = "inodes"

	// Transaction senders - stored separately from the block bodies
	Senders = "txSenders"

	// fastTrieProgressKey tracks the number of trie entries imported during fast sync.
	FastTrieProgressKey = "TrieSync"
	// headBlockKey tracks the latest know full block's hash.
	HeadBlockKey = "LastBlock"
	// headFastBlockKey tracks the latest known incomplete block's hash during fast sync.
	HeadFastBlockKey = "LastFast"

	// migrationName -> serialized SyncStageProgress and SyncStageUnwind buckets
	// it stores stages progress to understand in which context was executed migration
	// in case of bug-report developer can ask content of this bucket
	Migrations = "migrations"

	Sequence = "sequence" // tbl_name -> seq_u64
)

// Keys
var (
	// last  block that was pruned
	// it's saved one in 5 minutes
	LastPrunedBlockKey = []byte("LastPrunedBlock")
	//StorageModeHistory - does node save history.
	StorageModeHistory = []byte("smHistory")
	//StorageModeReceipts - does node save receipts.
	StorageModeReceipts = []byte("smReceipts")
	//StorageModeTxIndex - does node save transactions index.
	StorageModeTxIndex = []byte("smTxIndex")
	//StorageModeCallTraces - does not build index of call traces
	StorageModeCallTraces = []byte("smCallTraces")

	HeadHeaderKey = "LastHeader"

	SnapshotHeadersHeadNumber = "SnapshotLastHeaderNumber"
	SnapshotHeadersHeadHash   = "SnapshotLastHeaderHash"
	SnapshotBodyHeadNumber    = "SnapshotLastBodyNumber"
	SnapshotBodyHeadHash      = "SnapshotLastBodyHash"
	BittorrentPeerID 		 = "peerID"
)

// Metrics
var (
	PreimageCounter    = metrics.NewRegisteredCounter("db/preimage/total", nil)
	PreimageHitCounter = metrics.NewRegisteredCounter("db/preimage/hits", nil)
)

// Buckets - list of all buckets. App will panic if some bucket is not in this list.
// This list will be sorted in `init` method.
// BucketsConfigs - can be used to find index in sorted version of Buckets list by name
var Buckets = []string{
	CurrentStateBucketOld2,
	AccountsHistoryBucket,
	StorageHistoryBucket,
	CodeBucket,
	ContractCodeBucket,
	DatabaseVerisionKey,
	HeaderPrefix,
	HeaderNumberPrefix,
	BlockBodyPrefix,
	BlockReceiptsPrefix,
	TxLookupPrefix,
	BloomBitsPrefix,
	PreimagePrefix,
	ConfigPrefix,
	BloomBitsIndexPrefix,
	DatabaseInfoBucket,
	IncarnationMapBucket,
	CliqueBucket,
	SyncStageProgress,
	SyncStageUnwind,
	PlainStateBucket,
	PlainContractCodeBucket,
	PlainAccountChangeSetBucket,
	PlainStorageChangeSetBucket,
	Senders,
	FastTrieProgressKey,
	HeadBlockKey,
	HeadFastBlockKey,
	HeadHeaderKey,
	Migrations,
	LogTopicIndex,
	LogAddressIndex,
	SnapshotInfoBucket,
	HeadersSnapshotInfoBucket,
	BodiesSnapshotInfoBucket,
	StateSnapshotInfoBucket,
	CallFromIndex,
	CallToIndex,
	Log,
	Sequence,
	EthTx,
<<<<<<< HEAD
	BittorrentInfoBucket,
=======
	TrieOfAccountsBucket,
	TrieOfStorageBucket,
	HashedAccountsBucket,
	HashedStorageBucket,
	IntermediateTrieHashBucketOld2,
>>>>>>> 175828aa
}

// DeprecatedBuckets - list of buckets which can be programmatically deleted - for example after migration
var DeprecatedBuckets = []string{
	SyncStageProgressOld1,
	SyncStageUnwindOld1,
	CurrentStateBucketOld1,
	PlainStateBucketOld1,
	IntermediateTrieHashBucketOld1,
}

type CustomComparator string

const (
	DefaultCmp     CustomComparator = ""
	DupCmpSuffix32 CustomComparator = "dup_cmp_suffix32"
)

type CmpFunc func(k1, k2, v1, v2 []byte) int

func DefaultCmpFunc(k1, k2, v1, v2 []byte) int { return bytes.Compare(k1, k2) }
func DefaultDupCmpFunc(k1, k2, v1, v2 []byte) int {
	cmp := bytes.Compare(k1, k2)
	if cmp == 0 {
		cmp = bytes.Compare(v1, v2)
	}
	return cmp
}

type BucketsCfg map[string]BucketConfigItem
type Bucket string

type DBI uint
type BucketFlags uint

const (
	Default    BucketFlags = 0x00
	ReverseKey BucketFlags = 0x02
	DupSort    BucketFlags = 0x04
	IntegerKey BucketFlags = 0x08
	IntegerDup BucketFlags = 0x20
	ReverseDup BucketFlags = 0x40
)

type BucketConfigItem struct {
	Flags BucketFlags
	// AutoDupSortKeysConversion - enables some keys transformation - to change db layout without changing app code.
	// Use it wisely - it helps to do experiments with DB format faster, but better reduce amount of Magic in app.
	// If good DB format found, push app code to accept this format and then disable this property.
	AutoDupSortKeysConversion bool
	IsDeprecated              bool
	DBI                       DBI
	// DupFromLen - if user provide key of this length, then next transformation applied:
	// v = append(k[DupToLen:], v...)
	// k = k[:DupToLen]
	// And opposite at retrieval
	// Works only if AutoDupSortKeysConversion enabled
	DupFromLen          int
	DupToLen            int
	CustomComparator    CustomComparator
	CustomDupComparator CustomComparator
}

var BucketsConfigs = BucketsCfg{
	CurrentStateBucketOld2: {
		Flags:                     DupSort,
		AutoDupSortKeysConversion: true,
		DupFromLen:                72,
		DupToLen:                  40,
	},
	HashedStorageBucket: {
		Flags:                     DupSort,
		AutoDupSortKeysConversion: true,
		DupFromLen:                72,
		DupToLen:                  40,
	},
	PlainAccountChangeSetBucket: {
		Flags: DupSort,
	},
	PlainStorageChangeSetBucket: {
		Flags: DupSort,
	},
	//TrieOfStorageBucket: {
	//	Flags:               DupSort,
	//	CustomDupComparator: DupCmpSuffix32,
	//},
	PlainStateBucket: {
		Flags:                     DupSort,
		AutoDupSortKeysConversion: true,
		DupFromLen:                60,
		DupToLen:                  28,
	},
	IntermediateTrieHashBucketOld2: {
		Flags:               DupSort,
		CustomDupComparator: DupCmpSuffix32,
	},
}

func sortBuckets() {
	sort.SliceStable(Buckets, func(i, j int) bool {
		return strings.Compare(Buckets[i], Buckets[j]) < 0
	})
}

func DefaultBuckets() BucketsCfg {
	return BucketsConfigs
}

func UpdateBucketsList(newBucketCfg BucketsCfg) {
	newBuckets := make([]string, 0)
	for k, v := range newBucketCfg {
		if !v.IsDeprecated {
			newBuckets = append(newBuckets, k)
		}
	}
	Buckets = newBuckets
	BucketsConfigs = newBucketCfg

	reinit()
}

func init() {
	reinit()
}

func reinit() {
	sortBuckets()

	for _, name := range Buckets {
		_, ok := BucketsConfigs[name]
		if !ok {
			BucketsConfigs[name] = BucketConfigItem{}
		}
	}

	for _, name := range DeprecatedBuckets {
		_, ok := BucketsConfigs[name]
		if !ok {
			BucketsConfigs[name] = BucketConfigItem{}
		}
		tmp := BucketsConfigs[name]
		tmp.IsDeprecated = true
		BucketsConfigs[name] = tmp
	}
}<|MERGE_RESOLUTION|>--- conflicted
+++ resolved
@@ -273,15 +273,12 @@
 	Log,
 	Sequence,
 	EthTx,
-<<<<<<< HEAD
-	BittorrentInfoBucket,
-=======
 	TrieOfAccountsBucket,
 	TrieOfStorageBucket,
 	HashedAccountsBucket,
 	HashedStorageBucket,
 	IntermediateTrieHashBucketOld2,
->>>>>>> 175828aa
+	BittorrentInfoBucket,
 }
 
 // DeprecatedBuckets - list of buckets which can be programmatically deleted - for example after migration
