--- conflicted
+++ resolved
@@ -20,7 +20,6 @@
 import (
 	"bytes"
 	"context"
-	"errors"
 	"fmt"
 	"strings"
 	"time"
@@ -349,14 +348,7 @@
 func (db *ObjectDatabase) Begin(ctx context.Context, flags TxFlags) (DbWithPendingMutations, error) {
 	batch := &TxDb{db: db}
 	if err := batch.begin(ctx, flags); err != nil {
-<<<<<<< HEAD
-		if !errors.Is(err, ErrDBClosed) {
-			panic(err)
-		}
-		return nil, err
-=======
 		return batch, err
->>>>>>> bedf092c
 	}
 	return batch, nil
 }
